--- conflicted
+++ resolved
@@ -4,17 +4,10 @@
 [![Docs.rs](https://docs.rs/poker/badge.svg)](https://docs.rs/poker)
 [![unsafe forbidden](https://img.shields.io/badge/unsafe-forbidden-success.svg)](https://github.com/rust-secure-code/safety-dance/)
 
-<<<<<<< HEAD
 `poker` is a Rust crate for the speedy evaluation and comparison of poker hands.
 It it based on the [`treys`](https://github.com/ihendley/treys) Python package
 and the algorithms found within, with mild adaptations and some personal touches
 to try to make it as idiomatic as possible in Rust.
-=======
-`poker` is a Rust crate for the speedy evaluation of poker hands. It it based on
-the [`treys`](https://github.com/ihendley/treys) Python package and the
-algorithms found within, with mild adaptations and some personal touches to try
-to make it as idiomatic as possible in Rust.
->>>>>>> a43aec3d
 
 ```rust
 use poker::{Evaluator, cards, Card};
